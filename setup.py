--- conflicted
+++ resolved
@@ -14,11 +14,7 @@
     extra_requirements.append('future==0.14.3')
 
 setup(name='alarmdecoder',
-<<<<<<< HEAD
-    version='0.12.1',
-=======
     version='0.12.2',
->>>>>>> 615548f7
     description='Python interface for the AlarmDecoder (AD2) family '
                 'of alarm devices which includes the AD2USB, AD2SERIAL and AD2PI.',
     long_description=readme(),
