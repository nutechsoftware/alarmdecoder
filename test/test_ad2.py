--- conflicted
+++ resolved
@@ -196,34 +196,16 @@
     def test_panic(self):
         self._decoder.open()
 
-<<<<<<< HEAD
-        msg = self._decoder._handle_message('!LRR:012,1,ALARM_PANIC')
-        self.assertEqual(self._panicked, True)
-
-        msg = self._decoder._handle_message('!LRR:012,1,CANCEL')
-        self.assertEqual(self._panicked, False)
-=======
         msg = self._decoder._handle_message(b'!LRR:012,1,ALARM_PANIC')
         self.assertEquals(self._panicked, True)
 
         msg = self._decoder._handle_message(b'!LRR:012,1,CANCEL')
         self.assertEquals(self._panicked, False)
->>>>>>> b992ae15
         self.assertIsInstance(msg, LRRMessage)
 
     def test_config_message(self):
         self._decoder.open()
 
-<<<<<<< HEAD
-        msg = self._decoder._handle_message('!CONFIG>ADDRESS=18&CONFIGBITS=ff00&LRR=N&EXP=NNNNN&REL=NNNN&MASK=ffffffff&DEDUPLICATE=N')
-        self.assertEqual(self._decoder.address, 18)
-        self.assertEqual(self._decoder.configbits, int('ff00', 16))
-        self.assertEqual(self._decoder.address_mask, int('ffffffff', 16))
-        self.assertEqual(self._decoder.emulate_zone, [False for x in range(5)])
-        self.assertEqual(self._decoder.emulate_relay, [False for x in range(4)])
-        self.assertEqual(self._decoder.emulate_lrr, False)
-        self.assertEqual(self._decoder.deduplicate, False)
-=======
         msg = self._decoder._handle_message(b'!CONFIG>ADDRESS=18&CONFIGBITS=ff00&LRR=N&EXP=NNNNN&REL=NNNN&MASK=ffffffff&DEDUPLICATE=N')
         self.assertEquals(self._decoder.address, 18)
         self.assertEquals(self._decoder.configbits, int('ff00', 16))
@@ -232,81 +214,9 @@
         self.assertEquals(self._decoder.emulate_relay, [False for x in range(4)])
         self.assertEquals(self._decoder.emulate_lrr, False)
         self.assertEquals(self._decoder.deduplicate, False)
->>>>>>> b992ae15
-
         self.assertEqual(self._got_config, True)
 
     def test_power_changed_event(self):
-<<<<<<< HEAD
-        msg = self._decoder._handle_message('[0000000100000000----],000,[f707000600e5800c0c020000],"                                "')
-        self.assertEqual(self._power_changed, False)   # Not set first time we hit it.
-
-        msg = self._decoder._handle_message('[0000000000000000----],000,[f707000600e5800c0c020000],"                                "')
-        self.assertEqual(self._power_changed, False)
-
-        msg = self._decoder._handle_message('[0000000100000000----],000,[f707000600e5800c0c020000],"                                "')
-        self.assertEqual(self._power_changed, True)
-
-    def test_alarm_event(self):
-        msg = self._decoder._handle_message('[0000000000100000----],000,[f707000600e5800c0c020000],"                                "')
-        self.assertEqual(self._alarmed, False)   # Not set first time we hit it.
-
-        msg = self._decoder._handle_message('[0000000000000000----],000,[f707000600e5800c0c020000],"                                "')
-        self.assertEqual(self._alarmed, False)
-        self.assertEqual(self._alarm_restored, True)
-
-        msg = self._decoder._handle_message('[0000000000100000----],000,[f707000600e5800c0c020000],"                                "')
-        self.assertEqual(self._alarmed, True)
-
-    def test_zone_bypassed_event(self):
-        msg = self._decoder._handle_message('[0000001000000000----],000,[f707000600e5800c0c020000],"                                "')
-        self.assertEqual(self._bypassed, False)   # Not set first time we hit it.
-
-        msg = self._decoder._handle_message('[0000000000000000----],000,[f707000600e5800c0c020000],"                                "')
-        self.assertEqual(self._bypassed, False)
-
-        msg = self._decoder._handle_message('[0000001000000000----],000,[f707000600e5800c0c020000],"                                "')
-        self.assertEqual(self._bypassed, True)
-
-    def test_armed_away_event(self):
-        msg = self._decoder._handle_message('[0100000000000000----],000,[f707000600e5800c0c020000],"                                "')
-        self.assertEqual(self._armed, False)   # Not set first time we hit it.
-
-        msg = self._decoder._handle_message('[0000000000000000----],000,[f707000600e5800c0c020000],"                                "')
-        self.assertEqual(self._armed, False)
-
-        msg = self._decoder._handle_message('[0100000000000000----],000,[f707000600e5800c0c020000],"                                "')
-        self.assertEqual(self._armed, True)
-
-        self._armed = False
-
-        msg = self._decoder._handle_message('[0010000000000000----],000,[f707000600e5800c0c020000],"                                "')
-        self.assertEqual(self._armed, False)   # Not set first time we hit it.
-
-        msg = self._decoder._handle_message('[0000000000000000----],000,[f707000600e5800c0c020000],"                                "')
-        self.assertEqual(self._armed, False)
-
-        msg = self._decoder._handle_message('[0010000000000000----],000,[f707000600e5800c0c020000],"                                "')
-        self.assertEqual(self._armed, True)
-
-    def test_battery_low_event(self):
-        msg = self._decoder._handle_message('[0000000000010000----],000,[f707000600e5800c0c020000],"                                "')
-        self.assertEqual(self._battery, True)
-
-        # force the timeout to expire.
-        with patch.object(time, 'time', return_value=self._decoder._battery_status[1] + 35):
-            msg = self._decoder._handle_message('[0000000000000000----],000,[f707000600e5800c0c020000],"                                "')
-            self.assertEqual(self._battery, False)
-
-    def test_fire_alarm_event(self):
-        msg = self._decoder._handle_message('[0000000000000100----],000,[f707000600e5800c0c020000],"                                "')
-        self.assertEqual(self._fire, True)
-
-        # force the timeout to expire.
-        with patch.object(time, 'time', return_value=self._decoder._battery_status[1] + 35):
-            msg = self._decoder._handle_message('[0000000000000000----],000,[f707000600e5800c0c020000],"                                "')
-            self.assertEqual(self._fire, False)
-=======
         msg = self._decoder._handle_message(b'[0000000100000000----],000,[f707000600e5800c0c020000],"                                "')
         self.assertEquals(self._power_changed, False)   # Not set first time we hit it.
 
@@ -375,7 +285,6 @@
         with patch.object(time, 'time', return_value=self._decoder._battery_status[1] + 35):
             msg = self._decoder._handle_message(b'[0000000000000000----],000,[f707000600e5800c0c020000],"                                "')
             self.assertEquals(self._fire, False)
->>>>>>> b992ae15
 
     def test_hit_for_faults(self):
         self._decoder._handle_message(b'[0000000000000000----],000,[f707000600e5800c0c020000],"Hit * for faults                "')
@@ -394,19 +303,6 @@
         self.assertTrue(self._on_boot_received)
 
     def test_zone_fault_and_restore(self):
-<<<<<<< HEAD
-        self._decoder._on_read(self, data='[00010001000000000A--],003,[f70000051003000008020000000000],"FAULT 03                        "')
-        self.assertEqual(self._zone_faulted, 3)
-
-        self._decoder._on_read(self, data='[00010001000000000A--],004,[f70000051003000008020000000000],"FAULT 04                        "')
-        self.assertEqual(self._zone_faulted, 4)
-
-        self._decoder._on_read(self, data='[00010001000000000A--],005,[f70000051003000008020000000000],"FAULT 05                        "')
-        self.assertEqual(self._zone_faulted, 5)
-
-        self._decoder._on_read(self, data='[00010001000000000A--],004,[f70000051003000008020000000000],"FAULT 04                        "')
-        self.assertEqual(self._zone_restored, 3)
-=======
         self._decoder._on_read(self, data=b'[00010001000000000A--],003,[f70000051003000008020000000000],"FAULT 03                        "')
         self.assertEquals(self._zone_faulted, 3)
 
@@ -418,4 +314,3 @@
 
         self._decoder._on_read(self, data=b'[00010001000000000A--],004,[f70000051003000008020000000000],"FAULT 04                        "')
         self.assertEquals(self._zone_restored, 3)
->>>>>>> b992ae15
